--- conflicted
+++ resolved
@@ -1,11 +1,7 @@
 <?xml version="1.0" encoding="UTF-8"?>
 <addon
   id="inputstream.adaptive"
-<<<<<<< HEAD
-  version="2.3.19"
-=======
   version="2.3.20"
->>>>>>> b68d49e7
   name="InputStream Adaptive"
   provider-name="peak3d">
   <requires>@ADDON_DEPENDS@</requires>
@@ -21,10 +17,6 @@
     <description lang="en">InputStream client for adaptive streams</description>
     <platform>@PLATFORM@</platform>
 	<news>
-v2.3.18 (2019-05-11)
-- align settings with internal resolution check
-- [HLS] support single playlists
-
 v2.3.20 (2019-06-07)
 - Fix parsing PR ContentProtection KID
 
