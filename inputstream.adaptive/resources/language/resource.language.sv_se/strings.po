# Kodi Media Center language file
# Addon Name: Inputstream.adaptive
# Addon id: inputstream.adaptive
# Addon Provider: peak3d
msgid ""
msgstr ""

"MIME-Version: 1.0\n"
"Content-Type: text/plain; charset=UTF-8\n"
"Content-Transfer-Encoding: 8bit\n"
"Language-Team: Swedish (Sweden)\n"
"Language: sv_SE\n"
"Plural-Forms: nplurals=2; plural=(n != 1);\n"

msgctxt "#30100"
msgid "General"
msgstr "Allmänt"

# The minimum bandwidth which should not be deceeded.
msgctxt "#30101"
msgid "Min. Bandwidth (Bit/s)"
msgstr "Lägsta bandbredd (Bit/s)"

# The maximum bandwidth which should not be exceeded. 0=unlimited
msgctxt "#30102"
msgid "Max. Bandwidth (Bit/s)"
msgstr "Högsta bandbredd (Bit/s)"

# Absolute path to the folder containing the decrypters
msgctxt "#30103"
msgid "Decrypter path"
msgstr "Dekrypteringssökväg"

# Maximum Resolution
msgctxt "#30110"
msgid "Max. Resolution general decoder"
msgstr "Högsta upplösning för allmän avkodare"

msgctxt "#30111"
msgid "Stream Selection"
msgstr "Strömval"

msgctxt "#30112"
msgid "Media"
msgstr "Media"

# Maximum allowed resolution if decoded through secure path
msgctxt "#30113"
msgid "Max. Resolution secure decoder"
msgstr "Högsta upplösning för säker avkodare"

# Select streams without respecting HDCP status
msgctxt "#30114"
msgid "Override HDCP status"
msgstr "Åsidosätt HDCP-status"

# Do not respect display resolution when selecting streams
msgctxt "#30115"
msgid "Ignore Display Resolution"
msgstr "Ignorera skärmupplösningen"

msgctxt "#30120"
msgid "Expert"
msgstr "Expert"

msgctxt "#30121"
msgid "Enable Pre-Release Features"
msgstr "Aktivera förhandsutgivningsfunktioner"

msgctxt "#30150"
msgid "Max"
msgstr "Högsta"

msgctxt "#30151"
msgid "480p"
msgstr "480p"

msgctxt "#30152"
msgid "640p"
msgstr "640p"

msgctxt "#30153"
msgid "720p"
msgstr "720p"

msgctxt "#30154"
msgid "1080p"
msgstr "1080p"

msgctxt "#30155"
msgid "Automatically select streams"
msgstr ""

msgctxt "#30156"
msgid "Manually select all streams"
msgstr ""

msgctxt "#30157"
msgid "All"
msgstr "Alla"

msgctxt "#30158"
msgid "Audio"
msgstr "Ljud"

msgctxt "#30159"
msgid "Video"
msgstr "Video"

# Show all video streams
msgctxt "#30160"
msgid "Manually select video stream"
msgstr ""

msgctxt "#30161"
msgid "Video + Subtitles"
<<<<<<< HEAD
msgstr "Video + Undertexter"
=======
msgstr "Video + undertexter"
>>>>>>> 3c96a66a
<|MERGE_RESOLUTION|>--- conflicted
+++ resolved
@@ -114,8 +114,4 @@
 
 msgctxt "#30161"
 msgid "Video + Subtitles"
-<<<<<<< HEAD
-msgstr "Video + Undertexter"
-=======
-msgstr "Video + undertexter"
->>>>>>> 3c96a66a
+msgstr "Video + Undertexter"